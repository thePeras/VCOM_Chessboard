--- conflicted
+++ resolved
@@ -1,8 +1,8 @@
 import numpy as np
 import cv2
 import os
-<<<<<<< HEAD
 from typing import Optional
+import json
 
 from dataset_annotations import (
     evaluate_predictions,
@@ -10,15 +10,7 @@
     get_annotations_by_image_name,
 )
 
-
-def process_image(image_path, output_dir: Optional[str] = None):
-    # Load Image
-=======
-import json
-
-
-def process_image(image_path, output_dir, output_config):
->>>>>>> e284b347
+def process_image(image_path, output_dir: Optional[str] = None, output_config: Optional[dict] = None):
     img = cv2.imread(image_path, cv2.IMREAD_GRAYSCALE)
     if img is None:
         print(f"Failed to load image: {image_path}")
@@ -26,7 +18,6 @@
 
     # Apply a Gaussian blur - To eliminate the noise in segmentation
     blur_img = cv2.GaussianBlur(img, (11, 11), 0)
-    canny = cv2.Canny(img, 150, 220)
 
     # Apply global binary threshold - Board segmentation
     ret, th_global = cv2.threshold(blur_img, 200, 255, cv2.THRESH_BINARY)
@@ -52,23 +43,11 @@
     if largest_contour is None:
         print(f"No valid contour found in {image_path}")
         return
-<<<<<<< HEAD
-
-    contour_img = cv2.cvtColor(
-        img, cv2.COLOR_GRAY2BGR
-    )  # Convert grayscale to BGR for colored drawing
-    cv2.drawContours(
-        contour_img, [largest_contour], 0, (0, 0, 255), 3
-    )  # Draw the largest contour in red
-
-    # --- Improved Corner Detection ---
-=======
     
     contour_img = cv2.cvtColor(img, cv2.COLOR_GRAY2BGR)  
     cv2.drawContours(contour_img, [largest_contour], 0, (0, 0, 255), 3)  # Draw the largest contour in red
     
     # --- Corner Detection ---
->>>>>>> e284b347
     # Approximate the contour to a polygon with four points
     perimeter = cv2.arcLength(largest_contour, True)
     epsilon = 0.01 * perimeter  # Initial approximation parameter (1% of perimeter)
@@ -121,43 +100,28 @@
 
     # Apply the warp matrix to the image
     warped_img = cv2.warpPerspective(img, warp_matrix, (img.shape[1], img.shape[0]))
-<<<<<<< HEAD
-=======
-    
-    base_filename = os.path.splitext(os.path.basename(image_path))[0]
-    image_folder = os.path.join(output_dir, base_filename)
-    os.makedirs(image_folder, exist_ok=True)
-
-
-    output_handlers = [
-        ('original', lambda: img),
-        ('corners', lambda: points_img),
-        ('contour', lambda: contour_img),
-        ('threshold', lambda: th_global),
-        ('warped', lambda: warped_img),
-        ('canny_edges', lambda: cv2.Canny(warped_img, 100, 200))
-    ]
-    for output_type, get_image in output_handlers:
-        if output_config.get(output_type, False):
-            image = get_image()
-            cv2.imwrite(os.path.join(image_folder, f'{base_filename}_{output_type}.jpg'), image)
->>>>>>> e284b347
 
     if output_dir is not None:
         # Save images
         base_filename = os.path.splitext(os.path.basename(image_path))[0]
         image_folder = os.path.join(output_dir, base_filename)
         os.makedirs(image_folder, exist_ok=True)
-
-        cv2.imwrite(os.path.join(image_folder, f"{base_filename}_original.jpg"), img)
-        cv2.imwrite(os.path.join(image_folder, f"{base_filename}_corners.jpg"), points_img)
-        cv2.imwrite(os.path.join(image_folder, f"{base_filename}_contour.jpg"), contour_img)
-        cv2.imwrite(os.path.join(image_folder, f"{base_filename}_warped.jpg"), warped_img)
-        cv2.imwrite(os.path.join(image_folder, f"{base_filename}_threshold.jpg"), th_global)
-        cv2.imwrite(os.path.join(image_folder, f"{base_filename}_canny.jpg"), canny)
+        output_handlers = [
+            ('original', lambda: img),
+            ('corners', lambda: points_img),
+            ('contour', lambda: contour_img),
+            ('threshold', lambda: th_global),
+            ('warped', lambda: warped_img),
+            ('canny_edges', lambda: cv2.Canny(warped_img, 100, 200))
+        ]
+        for output_type, get_image in output_handlers:
+            if output_config.get(output_type, False):
+                image = get_image()
+                cv2.imwrite(os.path.join(image_folder, f'{base_filename}_{output_type}.jpg'), image)
 
     board = [[0] * 8 for _ in range(8)]  # placeholder for board
     predictions = {
+        "image": image_path,
         "corners": {
             "bottom_left": bottom_left,
             "bottom_right": bottom_right,
@@ -171,44 +135,8 @@
 
     print()
     print(f"Processed {base_filename}")
-<<<<<<< HEAD
     return predictions
 
-
-# Create output directory if it doesn’t exist
-output_dir = "output_images"
-os.makedirs(output_dir, exist_ok=True)
-
-dataset = get_dataset()
-
-# Process all images in the images directory
-images_dir = os.path.join("data", "images")
-
-EVALUATE = True
-if EVALUATE:
-    dataset = get_dataset()
-
-
-for filename in os.listdir(images_dir):
-    if filename.endswith((".jpg", ".jpeg", ".png")):
-        image_path = os.path.join(images_dir, filename)
-        output_json = process_image(image_path, output_dir)
-        if EVALUATE:
-            image_annotations = get_annotations_by_image_name(filename, dataset)
-            evaluations = evaluate_predictions(
-                image_annotations,
-                output_json,
-                eval_board=False,
-                eval_num_pieces=False,
-                verbose=True,
-            )
-            print(evaluations)
-
-# Uncomment the following line to process a single image
-# image_path = PATH_TO_IMAGE
-# process_image(image_path, output_dir)
-=======
-    
 # Position of the pieces on the board (8x8 matrix with 0/1 values)
 def get_board(image_path):
     # TODO
@@ -225,7 +153,7 @@
     # This method is just an intersection of the board with the detected pieces bounding boxes
     return 0
 
-def process_all_images(output_dir, output_config):
+def process_all_images(output_dir, output_config, evaluate_predictions: bool = True):
     images_dir = './data/images'
     output = []
     for filename in os.listdir(images_dir):
@@ -237,7 +165,18 @@
                 "board": get_board(image_path),
                 "detected_pieces": get_detected_pieces(image_path),
             })
-            process_image(image_path, output_dir, output_config)
+
+            image_output_dict = process_image(image_path, output_dir, output_config)
+            if evaluate_predictions:
+                image_annotations = get_annotations_by_image_name(filename, dataset)
+                evaluations = evaluate_predictions(
+                    image_annotations,
+                    image_output_dict,
+                    eval_board=False,
+                    eval_num_pieces=False,
+                    verbose=True,
+                )
+                print(evaluations)
 
     with open('output.json', 'w') as f:
         json.dump(output, f, indent=4)
@@ -295,7 +234,6 @@
         'canny_edges': True,
         'merged_lines': True
     }
->>>>>>> e284b347
 
     process_all_images(output_dir, output_config)
     #process_input(output_dir, output_config)
