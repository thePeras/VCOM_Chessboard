--- conflicted
+++ resolved
@@ -1,14 +1,12 @@
+import cv2
 import numpy as np
-import cv2
+from shapely.geometry import Polygon
+import pandas as pd
+
 import os
 from typing import Optional
 import json
-<<<<<<< HEAD
-import pandas as pd
-from shapely.geometry import Polygon
-=======
 import math
->>>>>>> ac8c8fff
 
 from dataset_annotations import (
     evaluate_predictions,
@@ -16,7 +14,9 @@
     get_annotations_by_image_name,
 )
 
-<<<<<<< HEAD
+
+##==================================== Chessboard corner detection Helpers ====================================================##
+
 def get_largest_contour(
     img: np.ndarray,
     image_path: str,
@@ -37,107 +37,6 @@
     filtered_contours = []
     for cnt in contours:
         x, y, w, h = cv2.boundingRect(cnt)
-=======
-def filter_and_rectify_hough_lines(lines, image_shape, angle_threshold=10, distance_threshold=20):
-
-    vertical_candidates = []
-    horizontal_candidates = []
-    
-    for line in lines:
-        x1, y1, x2, y2 = line[0]
-        theta = abs(math.degrees(math.atan2(y2 - y1, x2 - x1)))
-        theta = theta % 180
-        
-        if theta < angle_threshold or theta > (180 - angle_threshold):
-            y_mean = (y1 + y2) // 2
-            horizontal_candidates.append(y_mean)
-        elif abs(theta - 90) < angle_threshold:
-            x_mean = (x1 + x2) // 2
-            vertical_candidates.append(x_mean)
-
-    # Cluster similar horizontal lines by their y coordinate
-    horizontals = []
-    horizontal_candidates.sort()
-    for y in horizontal_candidates:
-        if not horizontals or abs(y - horizontals[-1]) > distance_threshold:
-            horizontals.append(y)
-        else:
-            horizontals[-1] = (horizontals[-1] + y) // 2
-
-    # Cluster similar vertical lines by their x coordinate
-    verticals = []
-    vertical_candidates.sort()
-    for x in vertical_candidates:
-        if not verticals or abs(x - verticals[-1]) > distance_threshold:
-            verticals.append(x)
-        else:
-            verticals[-1] = (verticals[-1] + x) // 2
-
-    # Rectify lines: vertical lines become (x, 0) -> (x, height) and horizontal lines become (0, y) -> (width, y)
-    height, width = image_shape[:2]
-    rectified_verticals = [(x, 0, x, height) for x in verticals]
-    rectified_horizontals = [(0, y, width, y) for y in horizontals]
-
-    return rectified_verticals, rectified_horizontals, verticals, horizontals
-
-
-def compute_intersections(verticals, horizontals):
-    intersections = []
-    for x in verticals:
-        for y in horizontals:
-            intersections.append((x, y))
-    return intersections
-
-def filter_intersections_by_distance(intersections, center):
-    """
-    Choose the 81 intersections that are closest to the center of the board,
-    ensuring each point is at least 250 pixels away from any other selected point.
-    """
-    x_center, y_center = center
-    distances = []
-    for point in intersections:
-        x, y = point
-        distance = math.sqrt((x - x_center) ** 2 + (y - y_center) ** 2)
-        distances.append((distance, point))
-
-    distances.sort(key=lambda x: x[0])
-    
-    filtered_intersections = [distances[0][1]]
-    
-    for _, point in distances[1:]:
-        valid_point = True
-        for selected_point in filtered_intersections:
-            x1, y1 = point
-            x2, y2 = selected_point
-            distance = math.sqrt((x1 - x2) ** 2 + (y1 - y2) ** 2)
-            if distance < 250:
-                valid_point = False
-                break
-        
-        if valid_point:
-            filtered_intersections.append(point)
-            
-        if len(filtered_intersections) == 81:
-            break
-    
-    square_side = int(math.sqrt(len(filtered_intersections)))
-    
-    if len(filtered_intersections) < 81:
-        print(f"Warning: Only found {len(filtered_intersections)} valid intersections with minimum distance of 250 pixels")
-    
-    return filtered_intersections, square_side
-
-    
-def process_image(image_path, output_dir: Optional[str] = None, output_config: Optional[dict] = None):
-    img = cv2.imread(image_path, cv2.IMREAD_GRAYSCALE)
-    if img is None:
-        print(f"Failed to load image: {image_path}")
-        return
-
-    # Apply a Gaussian blur - To eliminate the noise in segmentation
-    blur_img = cv2.GaussianBlur(img, (5, 5), 0)
-    canny = cv2.Canny(img, 150, 220)
->>>>>>> ac8c8fff
 
         if (
             x > min_distance_to_image_border
@@ -225,8 +124,7 @@
         "largest_contour_without_ch": largest_contour_without_ch,
         "contours_to_merge": contours_to_merge,
     }
-
-
+    
 def convex_hull_intersection(poly1, poly2):
     """
     Calculate the intersection of two polygons and return the convex hull of the intersection.
@@ -250,9 +148,101 @@
 
     return poly1
 
+##=================================================================================================================##
+
+
+def filter_and_rectify_hough_lines(lines, image_shape, angle_threshold=10, distance_threshold=20):
+
+    vertical_candidates = []
+    horizontal_candidates = []
+    
+    for line in lines:
+        x1, y1, x2, y2 = line[0]
+        theta = abs(math.degrees(math.atan2(y2 - y1, x2 - x1)))
+        theta = theta % 180
+        
+        if theta < angle_threshold or theta > (180 - angle_threshold):
+            y_mean = (y1 + y2) // 2
+            horizontal_candidates.append(y_mean)
+        elif abs(theta - 90) < angle_threshold:
+            x_mean = (x1 + x2) // 2
+            vertical_candidates.append(x_mean)
+
+    # Cluster similar horizontal lines by their y coordinate
+    horizontals = []
+    horizontal_candidates.sort()
+    for y in horizontal_candidates:
+        if not horizontals or abs(y - horizontals[-1]) > distance_threshold:
+            horizontals.append(y)
+        else:
+            horizontals[-1] = (horizontals[-1] + y) // 2
+
+    # Cluster similar vertical lines by their x coordinate
+    verticals = []
+    vertical_candidates.sort()
+    for x in vertical_candidates:
+        if not verticals or abs(x - verticals[-1]) > distance_threshold:
+            verticals.append(x)
+        else:
+            verticals[-1] = (verticals[-1] + x) // 2
+
+    # Rectify lines: vertical lines become (x, 0) -> (x, height) and horizontal lines become (0, y) -> (width, y)
+    height, width = image_shape[:2]
+    rectified_verticals = [(x, 0, x, height) for x in verticals]
+    rectified_horizontals = [(0, y, width, y) for y in horizontals]
+
+    return rectified_verticals, rectified_horizontals, verticals, horizontals
+
+def compute_intersections(verticals, horizontals):
+    intersections = []
+    for x in verticals:
+        for y in horizontals:
+            intersections.append((x, y))
+    return intersections
+
+def filter_intersections_by_distance(intersections, center):
+    """
+    Choose the 81 intersections that are closest to the center of the board,
+    ensuring each point is at least 250 pixels away from any other selected point.
+    """
+    x_center, y_center = center
+    distances = []
+    for point in intersections:
+        x, y = point
+        distance = math.sqrt((x - x_center) ** 2 + (y - y_center) ** 2)
+        distances.append((distance, point))
+
+    distances.sort(key=lambda x: x[0])
+    
+    filtered_intersections = [distances[0][1]]
+    
+    for _, point in distances[1:]:
+        valid_point = True
+        for selected_point in filtered_intersections:
+            x1, y1 = point
+            x2, y2 = selected_point
+            distance = math.sqrt((x1 - x2) ** 2 + (y1 - y2) ** 2)
+            if distance < 250:
+                valid_point = False
+                break
+        
+        if valid_point:
+            filtered_intersections.append(point)
+            
+        if len(filtered_intersections) == 81:
+            break
+    
+    square_side = int(math.sqrt(len(filtered_intersections)))
+    
+    if len(filtered_intersections) < 81:
+        print(f"Warning: Only found {len(filtered_intersections)} valid intersections with minimum distance of 250 pixels")
+    
+    return filtered_intersections, square_side
+
+##====================================== MAIN IMAGE PROCESSING FUNCTION =========================================================##
 
 def process_image(
-    image_path, output_dir: Optional[str] = None, output_config: Optional[dict] = None
+    image_path, output_dir: Optional[str] = None, output_config: Optional[dict] = None, default_show_image: bool = False,
 ):
     THRESHOLD_MAXVAL: int = 255
     THRESHOLD_THRESH: int = 200
@@ -437,25 +427,12 @@
         os.makedirs(image_folder, exist_ok=True)
 
         output_handlers = [
-<<<<<<< HEAD
             ("original", lambda: img),
             ("corners", lambda: points_img),
-            # ('contour', lambda: contour_img),
-            # ('basic_contour', lambda: basic_contour_img),
             ("threshold", lambda: th_global),
-            # ("threshold_inverted", lambda: th_inverted),
             ("warped", lambda: warped_img),
-            ("canny_edges", lambda: cv2.Canny(warped_img, 100, 200)),
-            # ('initial_canny_edges', lambda: canny),
-            # ('contours_no_ch', lambda: contour_no_ch_img),
             *base_img_contour_images,
             *threshold_contour_images,
-=======
-            ('original', lambda: img),
-            ('corners', lambda: points_img),
-            ('contour', lambda: contour_img),
-            ('threshold', lambda: th_global),
-            ('warped', lambda: warped_img),
             ('clahe', lambda: clahe_img),
             ('blurred_warped', lambda: blurred_warped),
             ('canny_edges', lambda: canny),
@@ -463,11 +440,11 @@
             ('hough_lines', lambda: hough_lines_img),
             ('hough_lines_rectified', lambda: hough_lines_rectified_img),
             ('filtered_intersections', lambda: filtered_intersections_img),
->>>>>>> ac8c8fff
         ]
 
         for output_type, get_image in output_handlers:
-            if output_config.get(output_type, True):
+            # If not within the configuration, show it if default is True
+            if output_config.get(output_type, default_show_image):
                 image = get_image()
                 cv2.imwrite(
                     os.path.join(image_folder, f"{base_filename}_{output_type}.jpg"),
@@ -492,33 +469,9 @@
     print(f"Processed {base_filename}")
     return predictions
 
-<<<<<<< HEAD
-
-# Position of the pieces on the board (8x8 matrix with 0/1 values)
-def get_board(image_path):
-    # TODO
-    return []
-
-
-# Position of the pieces on the image (bounding boxes)
-def get_detected_pieces(image_path):
-    # TODO
-    return []
-
-
-# Total number of black/white pieces on the board
-def get_number_of_pieces(image_path):
-    # TODO
-    # This method is just an intersection of the board with the detected pieces bounding boxes
-    return 0
-
-
-def process_all_images(output_dir, output_config, eval_predictions: bool = True, show_intermediate_images: bool = True):
+
+def process_all_images(output_dir, output_config, eval_predictions: bool = True, show_all_images: bool = False):
     images_dir = "./data/images"
-=======
-def process_all_images(output_dir, output_config, eval_predictions: bool = True):
-    images_dir = './data/images'
->>>>>>> ac8c8fff
     output = []
 
     if eval_predictions:
@@ -528,16 +481,6 @@
     for filename in os.listdir(images_dir):
         if filename.endswith((".jpg", ".jpeg", ".png")):
             image_path = os.path.join(images_dir, filename)
-<<<<<<< HEAD
-            output.append(
-                {
-                    "image": image_path,
-                    "num_pieces": get_number_of_pieces(image_path),
-                    "board": get_board(image_path),
-                    "detected_pieces": get_detected_pieces(image_path),
-                }
-            )
-=======
             predictions = process_image(image_path, output_dir, output_config)
 
             output.append({
@@ -546,7 +489,6 @@
                 "board": predictions['board'],
                 "detected_pieces": predictions['detected_pieces'],
             })
->>>>>>> ac8c8fff
 
             if eval_predictions:
                 image_annotations = get_annotations_by_image_name(filename, dataset)
@@ -566,13 +508,14 @@
         evaluations["clickable_image_path"] = evaluations["image_path"].apply(
             lambda x: os.path.splitext(os.path.basename(x))[0]
         )
-        bad_corners = evaluations[
-            (evaluations["corners"] >= TOO_LARGE_CORNER_ERROR) | (evaluations["corners"] <= TOO_SMALL_CORNER_ERROR)
-        ]
-        bad_corners = evaluations
-        bad_corners = bad_corners.sort_values(by="corners", ascending=False)
-        if show_intermediate_images:
-            for image_path in bad_corners["clickable_image_path"]:
+        # by_corners = evaluations[
+        #     (evaluations["corners"] >= TOO_LARGE_CORNER_ERROR) | (evaluations["corners"] <= TOO_SMALL_CORNER_ERROR)
+        # ]
+        by_corners = evaluations
+        by_corners = by_corners.sort_values(by="corners", ascending=False)
+
+        if show_all_images and output_config.get("corners", False):
+            for image_path in by_corners["clickable_image_path"]:
                 cv2.imshow(
                     image_path,
                     cv2.resize(
@@ -583,8 +526,8 @@
                 cv2.waitKey(0)
                 cv2.destroyAllWindows()
 
-        print(f"Possible bad corners count: {len(bad_corners)} (not all are actually wrong)")
-        print(bad_corners)
+        print(f"Possible bad corners count: {len(by_corners)}")
+        print(by_corners)
 
     with open("output.json", "w") as f:
         json.dump(output, f, indent=4)
@@ -594,14 +537,8 @@
     
 
 
-<<<<<<< HEAD
-
-def process_input(output_dir, output_config):
-    if not os.path.exists("input.json"):
-=======
 def process_input(output_dir, output_config, eval_predictions: bool = True):
     if not os.path.exists('input.json'):
->>>>>>> ac8c8fff
         print("input.json file not found.")
         exit(1)
 
@@ -612,21 +549,6 @@
         dataset = get_dataset()
 
     output = []
-<<<<<<< HEAD
-    for image in data["image_files"]:
-        image_path = os.path.join("data/", image)  # TODO: Delete data/ on submission
-        output.append(
-            {
-                "image": image_path,
-                "num_pieces": get_number_of_pieces(image_path),
-                "board": get_board(image_path),
-                "detected_pieces": get_detected_pieces(image_path),
-            }
-        )
-        process_image(image_path, output_dir, output_config)
-
-    with open("output.json", "w") as f:
-=======
     for image in data['image_files']:
         image_path = os.path.join("data/", image) # TODO: Delete data/ on submission
         predictions = process_image(image_path, output_dir, output_config)
@@ -649,7 +571,6 @@
             print(evaluations)
     
     with open('output.json', 'w') as f:
->>>>>>> ac8c8fff
         json.dump(output, f, indent=4)
 
     print("Output JSON file created.")
@@ -738,21 +659,8 @@
 
     # --- Configure output options ---
     output_config = {
-<<<<<<< HEAD
-        "original": True,
-        "corners": True,
-        "contour": True,
-        "threshold": True,
-        "warped": True,
-        "canny_edges": True,
-        "merged_lines": True,
-    }
-
-    process_all_images(output_dir, output_config)
-    # process_input(output_dir, output_config)
-=======
         'original': False,
-        'corners': False,
+        'corners': True,
         'contour': False,
         'threshold': False,
         'warped': True,
@@ -767,5 +675,4 @@
 
     process_all_images(output_dir, output_config)
     #process_input(output_dir, output_config)
-    #stitch_warped_images(output_dir, grid_size=(7,8))
->>>>>>> ac8c8fff
+    #stitch_warped_images(output_dir, grid_size=(7,8))