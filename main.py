--- conflicted
+++ resolved
@@ -13,7 +13,6 @@
     get_dataset,
     get_annotations_by_image_name,
 )
-
 
 ##==================================== Chessboard corner detection Helpers ====================================================##
 
@@ -239,7 +238,6 @@
     
     return filtered_intersections, square_side
 
-<<<<<<< HEAD
 def has_piece(image, square_vertices) -> bool:
     # Create a mask for the square region
     mask = np.zeros(image.shape, dtype=np.uint8)
@@ -295,15 +293,9 @@
     
     return False
     
-def process_image(image_path, output_dir: Optional[str] = None, output_config: Optional[dict] = None):
-    img = cv2.imread(image_path, cv2.IMREAD_GRAYSCALE)
-    if img is None:
-=======
 ##====================================== MAIN IMAGE PROCESSING FUNCTION =========================================================##
 
-def process_image(
-    image_path, output_dir: Optional[str] = None, output_config: Optional[dict] = None, default_show_image: bool = False,
-):
+def process_image(image_path, output_dir: Optional[str] = None, output_config: Optional[dict] = None, default_show_image: bool = False):
     THRESHOLD_MAXVAL: int = 255
     THRESHOLD_THRESH: int = 200
     THRESHOLD_SATURATION_MAX: int = 50
@@ -315,7 +307,6 @@
 
     img_color = cv2.imread(image_path, cv2.IMREAD_COLOR_BGR)
     if img_color is None:
->>>>>>> d7f9dfcb
         print(f"Failed to load image: {image_path}")
         return
 
@@ -555,7 +546,6 @@
         "num_pieces": sum([sum(row) for row in board]),
     }
 
-    print(predictions['num_pieces'])
     print(f"Processed {base_filename}")
     return predictions
 
@@ -736,12 +726,7 @@
 
 if __name__ == "__main__":
     # --- Delete output directory if it exists ---
-<<<<<<< HEAD
-    output_dir = 'output_images'
-    
-=======
     output_dir = "output_images"
->>>>>>> d7f9dfcb
     if os.path.exists(output_dir):
         print(f"Deleting existing output directory: {output_dir}")
         import shutil
@@ -758,20 +743,20 @@
     # --- Configure output options ---
     output_config = {
         'original': False,
-        'corners': True,
+        'corners': False,
         'contour': False,
         'threshold': False,
-        'warped': False,
+        'warped': True,
         'clahe': False,
         'blurred_warped': False,
         'canny_edges': False,
         'dilated': False,
         'hough_lines': False,
         'hough_lines_rectified': False,
-        'filtered_intersections': False,
-        'pieces': True,
+        'filtered_intersections': True,
+        'pieces': False,
     }
 
     process_all_images(output_dir, output_config, eval_predictions=False)
     #process_input(output_dir, output_config, eval_predictions=False)
-    stitch_images(output_dir, image_type='pieces')+    stitch_images(output_dir, image_type='filtered_intersections')