--- conflicted
+++ resolved
@@ -182,8 +182,5 @@
 
 input.json
 output.json
-<<<<<<< HEAD
-.vscode
-=======
 debug/
->>>>>>> 6c587769
+.vscode